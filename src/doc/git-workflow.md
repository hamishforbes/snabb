--- conflicted
+++ resolved
@@ -1,29 +1,21 @@
-<<<<<<< HEAD
 ## Git workflow
 
-How do you engage with the Snabb Switch developer community? The answer depends on what you want to do:
+How do you engage with the Snabb developer community? The answer depends on what you want to do:
 
 - Use the software, ask questions, report bugs.
 - Contribute fixes and improvements.
-- Maintain a part of Snabb Switch by reviewing and merging pull requests.
+- Maintain a part of Snabb by reviewing and merging pull requests.
 - Create a new application to develop together with the community.
 
 ### Using the software
-=======
-# Snabb Git Workflow
 
-This document explains the Git workflows that we use to develop and
-release Snabb.
->>>>>>> 38d45855
-
-The recommended way to download Snabb Switch is with `git` directly
+The recommended way to download Snabb is with `git` directly
 from from the `master` branch of the `snabbco` repository. This branch
 always contains the latest release.
 
-<<<<<<< HEAD
 ```
-$ git checkout https://github.com/snabbco/snabbswitch
-$ cd snabbswitch
+$ git checkout https://github.com/snabbco/snabb
+$ cd snabb
 $ make -j
 ```
 
@@ -53,11 +45,11 @@
 
 ### Contributing fixes and improvements
 
-The recommended way to contribute improvements to Snabb Switch is with Github *pull requests*. You can do this by following the Github [Using pull requests](https://help.github.com/articles/using-pull-requests/) instructions. Here is a brief summary.
+The recommended way to contribute improvements to Snabb is with Github *pull requests*. You can do this by following the Github [Using pull requests](https://help.github.com/articles/using-pull-requests/) instructions. Here is a brief summary.
 
-1. "Fork" your own copy of the [`snabbco/snabbswitch`](https://github.com/snabbco/snabbswitch) repository.
+1. "Fork" your own copy of the [`snabbco/snabb`](https://github.com/snabbco/snabb) repository.
 2. Push your proposed change to a branch on your repository.
-3. Open a pull request from your branch. Choose the `master` branch of the `snabbco/snabbswitch` repository as the target branch (this should be the default choice.)
+3. Open a pull request from your branch. Choose the `master` branch of the `snabbco/snabb` repository as the target branch (this should be the default choice.)
 4. Expect that within a few days a qualified maintainer will become the *Assignee* of your pull request and work with you to get the change merged. The maintainer may ask you some questions and even require some changes. Once they are satisfied they will merge the change onto their own branch and apply the label `merged` on the pull request. Then your work is done and the change is in the pipeline leading to release on the master branch.
 
 Here are some tips for making your contribution smoothly:
@@ -69,14 +61,25 @@
 
 ### Becoming a maintainer
 
-Snabb Switch maintainers are the people who review and merge the pull
+Snabb maintainers are the people who review and merge the pull
 requests on Github. Each maintainer takes care of one or more specific
-part of Snabb Switch. These parts are called *subsystems*.
+part of Snabb. These parts are called *subsystems*.
 
 Each subsystem has a dedicated branch and these branches are organized
 as a tree:
 
-![Branches](.images/Branches.png)
+    DIAGRAM: Branches
+                                       +--lisper
+                       +--max next<----+--documentation<--pdf manual
+                       |
+           fixes       |
+             |         |
+    master<--+--next<--+--kbara next<--+--nix
+                       |               +--mellanox
+                       |
+                       |
+                       +--wingo next<--+--lwaftr
+                                       +--multiproc
 
 Pull requests are merged onto the most specifically relevant branch to
 begin with. Later, whole child branches are merged "upstream" onto
@@ -93,7 +96,7 @@
 
 #### Registering a subsystem branch
 
-So you are interested in becoming a Snabb Switch maintainer. Great!
+So you are interested in becoming a Snabb maintainer. Great!
 The other maintainers are looking forward to working with you and will
 be more than happy to help you learn the ropes. You can learn
 everything you need to know on the job: no special qualifications are
@@ -115,7 +118,7 @@
 to fit your new branch into the tree.
 
 The moment this pull request is merged onto the `next` branch then you
-are officially a Snabb Switch maintainer. (Congratulations in advance!)
+are officially a Snabb maintainer. (Congratulations in advance!)
 
 #### Being the assigned maintainer for pull requests
 
@@ -126,7 +129,7 @@
 
 Here is the basic criteria for merging a pull request:
 
-- Does the change improve Snabb Switch? It does not have to be perfect
+- Does the change improve Snabb? It does not have to be perfect
   but it should clearly have a net-positive impact.
 - Will the next-hop upstream maintainer agree? If not then getting
   your branch merged upstream may require you to make some
@@ -174,83 +177,3 @@
 want to refactor the changes together with some other related code.
 They will tell you if they need your help with this and if they have
 ideas for how you can make their merging work easier in the future.
-=======
-Snabb development follows a few well-known patterns:
-
-- We follow the distributed development model [described by Linus
-  Torvald](https://www.youtube.com/watch?v=4XpnKHJAok8) and pioneered
-  by the Linux kernel.
-- We use a [merge based workflow](https://www.atlassian.com/git/articles/git-team-workflows-merge-or-rebase/).
-- We use the [fork and pull](https://help.github.com/articles/using-pull-requests/#fork--pull)
-  model of collaboration.
-- We aim to support ad-hoc collaboration inspired by the
-  [DMZ Flow](https://gist.github.com/djspiewak/9f2f91085607a4859a66).
-
-## HOWTO
-
-### Download and update the latest release
-
-1. Clone the [snabbco/snabb](https://github.com/snabbco/snabb) repository.
-2. Check out and build the `master` branch.
-3. Pull when you want to update to the latest stable release.
-
-### Develop and contribute an improvement
-
-1. [Create your own fork](https://help.github.com/articles/fork-a-repo/) of Snabb on Github.
-2. Develop and debug your contribution on a new [topic branch](https://git-scm.com/book/en/v2/Git-Branching-Branching-Workflows#Topic-Branches) based on the latest `master`.
-3. Make a final cleanup of your code before review. (Last chance to rebase.)
-4. Submit a Github [Pull Request](https://help.github.com/articles/using-pull-requests/#initiating-the-pull-request)
-   to the `master` branch.
-5. Respond to feedback and correct problems by pushing additional commits.
-
-There are two milestones in the process of accepting your change:
-
-1. Your change is merged onto a branch that feeds `master`, for
-   example `next`, `fixes`, `documentation-fixes`, or `nfv`. From this
-   point the owner of that branch will push your work upstream
-   together with other related changes. They might ask you for help
-   but otherwise your work is done.
-2. Your change is merged onto `master`. This could happen in a series
-   of merge steps, for example `nfv->next->master`. Once this happens
-   your code has been officially released as part of Snabb.
-
-### Develop and maintain a new program
-
-Snabb includes programs like `snabbnfv`, `packetblaster`, and
-`snsh`. Here is how you can create a new program and take charge of
-its development.
-
-1. [Fork](https://help.github.com/articles/fork-a-repo/) your own
-   repository on Github.
-2. Create a [long-lived branch](branches.md) where new development of your program will be done.
-3. Create a directory `src/program/myapplication/` and develop your program.
-4. `git merge master` regularly to stay synchronized with the main line of development.
-5. Optional: Send releases of your application to `master` with Pull Requests.
-
-The code in your `src/program/myapplication/` directory is developed
-according to your own rules and tastes. If there are parts of this
-code that you especially want to have reviewed (or do not want to have
-reviewed) then please explain this in your Pull Request. The only
-necessary review is to make sure that programs do not negatively
-impact each other or change shared code without enough review.
-
-Pull Requests that make changes to your application will be referred
-to you for merge onto your branch.
-
-Use the *Develop and contribute an improvement* workflow to make
-changes to the core Snabb code. Please do not bundle
-substantial changes to the core software with updates to your program.
-
-If you do not want to include your program in the main Snabb
-release then this is no problem. You can simply pull from `master` to
-receive updates and skip the step of pushing back.
-
-### To help maintain Snabb
-
-Here are the best ways to help maintain Snabb:
-
-1. Review Pull Requests to help people quickly improve them.
-2. Test the `next` branch and help fix problems before releases.
-3. Contribute new `selftest` cases to make our CI more effective.
-4. Maintain a [branch](branches.md) where you accept Pull Requests and push them upstream.
->>>>>>> 38d45855
